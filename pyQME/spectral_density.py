--- conflicted
+++ resolved
@@ -1,10 +1,6 @@
 from scipy.interpolate import UnivariateSpline
 import numpy as np
 import scipy.fftpack as fftpack
-<<<<<<< HEAD
-
-=======
->>>>>>> bcf483cf
 Kb = 0.695034800 #Boltzmann constant in cm per Kelvin
 
 def _do_ifft_complete(omega,spec,t):
